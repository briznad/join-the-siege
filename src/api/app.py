--- conflicted
+++ resolved
@@ -11,15 +11,10 @@
     app.config.from_object(settings)
 
     # Register blueprints
-<<<<<<< HEAD
-    app.register_blueprint(api, url_prefix='/api')
-    app.register_blueprint(batch_api, url_prefix='/api')
-=======
     url_prefix='/api'
 
     app.register_blueprint(api, url_prefix=url_prefix)
     app.register_blueprint(batch_api, url_prefix=url_prefix)
->>>>>>> 6a078d37
 
     return app
 
